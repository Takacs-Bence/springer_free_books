## Python script to download all Springer books released for free during the 2020 COVID-19 quarantine

### Usage
**Note**: If you want just one or two specific books, get the excel file [here](https://resource-cms.springernature.com/springer-cms/rest/v1/content/17858272/data/v4) and manually download those or use the script to help you download (see **Download book selectively** sub-section). It took about 4 hours to complete the 409 english books (14 GB, both PDF and EPUB) on my machine.

By default the script stores the books in `./downloads` subfolder according to the subject ("English Package Name" column of the excel file).

#### Download all books (PDF and EPUB)
Use the following command to download all PDF and EPUB books to the default download folder `./downloads`
```
python3 main.py
```
To download them to a subfolder of your choice, say `books`
```
python3 main.py -f ./books
```
You can download to an absolute path, say `C:/ebooks/springer/`
```
python3 main.py -f C:/ebooks/springer/
```

#### Download all books of specific format
To download all PDF books only, run
```
python3 main.py --pdf
```
or all EPUB books only
```
python3 main.py --epub
```

#### Download only specific book categories
You can download selective books by categories. Make sure category name with space(s) is enclosed in double quotation marks,  like so
```
python3 main.py -c Enginnering "CoMpuTer sciEnCe"
```
The category name is case-insensitive.

#### Download book selectively
You can download books by indices (refer to the excel file for the titles)
```
python3 main.py -i 2 345 70 90 0 213
```

#### Verbose mode
If you need to know what you are downloading, enable the verbose mode with `-v` option
```
python3 main.py -v -c "Behavioral science and psychology" "chaos AD" UFO "Life science" -i 2 34 400
```
You will get the following summary before the downloading starts
```
                                          Book Title               English Package Name
2                                  All of Statistics         Mathematics and Statistics
34                            Essential Astrophysics              Physics and Astronomy
37       International Perspectives on Psychotherapy  Behavioral Science and Psychology
40                         Applied Behavior Analysis  Behavioral Science and Psychology
70                          Psychology of Perception  Behavioral Science and Psychology
95             Handbook of Consumer Finance Research  Behavioral Science and Psychology
311       Clinical Methods in Medical Family Therapy  Behavioral Science and Psychology
313                           Motivation and Action   Behavioral Science and Psychology
381                          Perceptual Organization  Behavioral Science and Psychology
396  Evidence-Based Practice in Clinical Social Work  Behavioral Science and Psychology
397                 Foundations of Behavioral Health  Behavioral Science and Psychology
398                      Social Psychology in Action  Behavioral Science and Psychology
400             A Course in Rasch Measurement Theory                          Education

13 titles ready to be downloaded...
The following invalid book categories will be ignored:
 1. chaos AD
 2. UFO
 3. Life science
```

### Running in a virtual environment:

```bash
python3 -m venv .venv
. .venv/bin/activate
pip install -r requirements.txt
python3 main.py
```

### Virtual environment on Windows (Python 3.x):

```
python -m venv .venv
.venv\Scripts\activate.bat
pip install -r requirements.txt
python main.py
```

### Virtual environment on Windows (Python 2.7.x):
```
python -m virtualenv .venv
.venv\Scripts\activate.bat
pip install -r requirements2x.txt
python main.py
```



### Source:
* https://group.springernature.com/gp/group/media/press-releases/freely-accessible-textbook-initiative-for-educators-and-students/17858180?utm_medium=social&utm_content=organic&utm_source=facebook&utm_campaign=SpringerNature_&sf232256230=1
* https://www.springernature.com/gp/librarians/news-events/all-news-articles/industry-news-initiatives/free-access-to-textbooks-for-institutions-affected-by-coronaviru/17855960
* https://resource-cms.springernature.com/springer-cms/rest/v1/content/17858272/data/v4

Thanks Springer!

## Docker container to do all the work

Considering you cloned the repo in a folder, as:
```bash
cd \home\[user]\workspace`
git clone https://github.com/alexgand/springer_free_books.git
cd springer_free_books
mkdir downloads
```
You can run the scripts like that:

```bash
docker build . -t springer-image
docker run --rm -v [local_download_folder]:/app/downloads springer-image
```

<<<<<<< HEAD
and the downloads will be at [`local_download_folder`]
=======
and the downloads will be at [local_download_folder]
>>>>>>> 341e0bde
<|MERGE_RESOLUTION|>--- conflicted
+++ resolved
@@ -115,15 +115,10 @@
 cd springer_free_books
 mkdir downloads
 ```
+
 You can run the scripts like that:
-
 ```bash
 docker build . -t springer-image
 docker run --rm -v [local_download_folder]:/app/downloads springer-image
 ```
-
-<<<<<<< HEAD
-and the downloads will be at [`local_download_folder`]
-=======
-and the downloads will be at [local_download_folder]
->>>>>>> 341e0bde
+and the downloads will be at [`local_download_folder`]